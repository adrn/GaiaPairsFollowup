--- conflicted
+++ resolved
@@ -1,14 +1,9 @@
 """
 
 TODO:
-<<<<<<< HEAD
-- Need to do sky-spectrum adjustments here
-- Always try to use [OI] 5577Å - if it's not there, move on!
-=======
 - Better propagate wavelength calibration fit (line centroid) uncertainties
 - Do some cross-validation to figure out best power-law to use to fit? pix vs. wavelength?
 - Need to do sky-spectrum adjustments here when we can
->>>>>>> 09b3e9a9
 
 """
 
